[tool]
[tool.poetry]
name = "ep-stats"
version = "2.3.3"
homepage = "https://github.com/avast/ep-stats"
description = "Statistical package to evaluate ab tests in experimentation platform."
authors = [
    "Ondra Zahradnik <ondra.zahradnik@gmail.com>",
    "Jan Cervenka <jan.cervenka1@avast.com>",
    "Jachym Solecky <jachym.solecky@avast.com>",
]
readme = "README.md"
classifiers = [
    "Programming Language :: Python :: 3",
    "Programming Language :: Python :: 3.9",
    "Programming Language :: Python :: 3.10",
    "Programming Language :: Python :: 3.11",
    "License :: OSI Approved :: MIT License",
    "Operating System :: OS Independent",
]

packages = [
    {include = "epstats", from="src"},
    { include = "tests", format = "sdist" }
]

include = [
    { path = "**/*.csv", format = ["sdist", "wheel"] },
    { path = "**/*.txt", format = ["sdist", "wheel"] },
]

[build-system]
requires = ["poetry-core>=1.7.0"]
build-backend = "poetry.core.masonry.api"


[[tool.poetry.source]]
name = "pypi"
priority = "primary"


[tool.poetry.scripts]
epstats = "epstats.main:main"


[tool.poetry.dependencies]
python = ">=3.9,<4"

pandas = "^2"
scipy = "^1"
pyparsing = "^3"
fastapi = "^0.111"
statsmodels = "^0.14"
prometheus-client = "^0.17"
pydantic = "^2"
pydantic-settings = "^2.2.1"

<<<<<<< HEAD

=======
>>>>>>> a8d8f499
[tool.poetry.group.test.dependencies]
pytest = "^7"
httpx = "^0.27.0"
jinja2 = "^3.1.4"

[tool.poetry.group.dev.dependencies]
ruff = "^0.4"
mkdocs = "^1.6.0"
mkdocs-jupyter = "^0.24.7"
mkdocs-material = "^9.5.25"
mkdocs-material-extensions = "^1.3.1"
<<<<<<< HEAD
=======
mkdocstrings-python = "^1.10.3"
>>>>>>> a8d8f499
pygments = "^2.18.0"
pymdown-extensions = "^10.8.1"
pre-commit = "^3.7.1"
pip-tools = "^7.4.1"
twine = "^5.1.0"
<<<<<<< HEAD
mkdocstrings = {version = "^0.25.1", extras = ["python"]}
=======
>>>>>>> a8d8f499


[tool.ruff]
line-length = 120
target-version = "py311"

[tool.ruff.lint]
select = ["W", "E4", "E7", "E9", "F", "I", "S", "PD"]
ignore = ["S101", "S110"]

[tool.ruff.lint.pydocstyle]
convention = "google"

[tool.ruff.lint.per-file-ignores]


[tool.pytest.ini_options]
testpaths = [
    "tests",
]
addopts="--color=yes -s"<|MERGE_RESOLUTION|>--- conflicted
+++ resolved
@@ -55,10 +55,6 @@
 pydantic = "^2"
 pydantic-settings = "^2.2.1"
 
-<<<<<<< HEAD
-
-=======
->>>>>>> a8d8f499
 [tool.poetry.group.test.dependencies]
 pytest = "^7"
 httpx = "^0.27.0"
@@ -70,19 +66,12 @@
 mkdocs-jupyter = "^0.24.7"
 mkdocs-material = "^9.5.25"
 mkdocs-material-extensions = "^1.3.1"
-<<<<<<< HEAD
-=======
-mkdocstrings-python = "^1.10.3"
->>>>>>> a8d8f499
 pygments = "^2.18.0"
 pymdown-extensions = "^10.8.1"
 pre-commit = "^3.7.1"
 pip-tools = "^7.4.1"
 twine = "^5.1.0"
-<<<<<<< HEAD
 mkdocstrings = {version = "^0.25.1", extras = ["python"]}
-=======
->>>>>>> a8d8f499
 
 
 [tool.ruff]
