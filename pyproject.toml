[tool]
[tool.poetry]
name = "ep-stats"
version = "2.3.3"
homepage = "https://github.com/avast/ep-stats"
description = "Statistical package to evaluate ab tests in experimentation platform."
authors = [
    "Ondra Zahradnik <ondra.zahradnik@gmail.com>",
    "Jan Cervenka <jan.cervenka1@avast.com>",
    "Jachym Solecky <jachym.solecky@avast.com>",
]
readme = "README.md"
classifiers = [
    "Programming Language :: Python :: 3",
    "Programming Language :: Python :: 3.9",
    "Programming Language :: Python :: 3.10",
    "Programming Language :: Python :: 3.11",
    "License :: OSI Approved :: MIT License",
    "Operating System :: OS Independent",
]

packages = [
    {include = "epstats", from="src"},
    { include = "tests", format = "sdist" }
]

include = [
    { path = "**/*.csv", format = ["sdist", "wheel"] },
    { path = "**/*.txt", format = ["sdist", "wheel"] },
]

[build-system]
requires = ["poetry-core>=1.7.0"]
build-backend = "poetry.core.masonry.api"


[[tool.poetry.source]]
name = "pypi"
priority = "primary"


[tool.poetry.scripts]
epstats = "epstats.main:main"


[tool.poetry.dependencies]
python = ">=3.9,<4"

<<<<<<< HEAD
pandas = "^2"
scipy = "^1"
pyparsing = "^3"
fastapi = "^0.111"
statsmodels = "^0.14"
prometheus-client = "^0.17"
pydantic = "^2"
pydantic-settings = "^2.2.1"
=======
pandas = "^1"
scipy = "^1"
pyparsing = "^2"
fastapi = "^0.95"
uvicorn = "^0.17"
pydantic = "^1"
statsmodels = "^0.13"
prometheus-client = "^0.17"
>>>>>>> 8140db62


[tool.poetry.group.test.dependencies]
pytest = "^7"
httpx = "^0.27.0"
jinja2 = "^3.1.4"

[tool.poetry.group.dev.dependencies]
ruff = "^0.4"
mkdocs = "^1.6.0"
mkdocs-jupyter = "^0.24.7"
mkdocs-material = "^9.5.25"
mkdocs-material-extensions = "^1.3.1"
mkdocstrings = "^0.25"
pygments = "^2.18.0"
pymdown-extensions = "^10.8.1"
pre-commit = "^3.7.1"
pip-tools = "^7.4.1"
twine = "^5.1.0"


[tool.ruff]
line-length = 120
target-version = "py311"

[tool.ruff.lint]
select = ["W", "E4", "E7", "E9", "F", "I", "S", "PD"]
ignore = ["S101", "S110"]

[tool.ruff.lint.pydocstyle]
convention = "google"

[tool.ruff.lint.per-file-ignores]


[tool.pytest.ini_options]
testpaths = [
    "tests",
]
addopts="--color=yes -s"<|MERGE_RESOLUTION|>--- conflicted
+++ resolved
@@ -46,7 +46,6 @@
 [tool.poetry.dependencies]
 python = ">=3.9,<4"
 
-<<<<<<< HEAD
 pandas = "^2"
 scipy = "^1"
 pyparsing = "^3"
@@ -55,17 +54,6 @@
 prometheus-client = "^0.17"
 pydantic = "^2"
 pydantic-settings = "^2.2.1"
-=======
-pandas = "^1"
-scipy = "^1"
-pyparsing = "^2"
-fastapi = "^0.95"
-uvicorn = "^0.17"
-pydantic = "^1"
-statsmodels = "^0.13"
-prometheus-client = "^0.17"
->>>>>>> 8140db62
-
 
 [tool.poetry.group.test.dependencies]
 pytest = "^7"
